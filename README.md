--- conflicted
+++ resolved
@@ -7,12 +7,8 @@
 ### Pre-commit hooks
 
 ```bash
-<<<<<<< HEAD
-cp pre-commit.sh .git/hooks/pre-commit
-=======
 echo "./pre-commit.sh" >> .git/hooks/pre-commit
 chmod +x .git/hooks/pre-commit
->>>>>>> 1cdc8c86
 ```
 
 Note: In the event you need to bypass the pre-commit hooks, pass `--no-verify` after commit message

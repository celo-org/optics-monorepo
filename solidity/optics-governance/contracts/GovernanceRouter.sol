// SPDX-License-Identifier: MIT OR Apache-2.0
pragma solidity >=0.6.11;
pragma experimental ABIEncoderV2;

import {TypedMemView} from "@summa-tx/memview-sol/contracts/TypedMemView.sol";

import {
    UsingOptics,
    TypeCasts
} from "@celo-org/optics-sol/contracts/UsingOptics.sol";

import {
    MessageRecipientI
} from "@celo-org/optics-sol/interfaces/MessageRecipientI.sol";

import {GovernanceMessage} from "./GovernanceMessage.sol";

<<<<<<< HEAD
contract GovernanceRouter is MessageRecipientI, UsingOptics {
=======
contract GovernanceRouter is OpticsHandlerI {
>>>>>>> a1040a04
    using TypedMemView for bytes;
    using TypedMemView for bytes29;
    using GovernanceMessage for bytes29;

    /*
    --- STATE ---
    */
    UsingOptics public usingOptics;

    uint32 public governorDomain; // domain of Governor chain -- for accepting incoming messages from Governor
    address public governor; // the local entity empowered to call governance functions

    mapping(uint32 => bytes32) public routers; // registry of domain -> remote GovernanceRouter contract address
    uint32[] public domains; // array of all domains registered

    /*
    --- EVENTS ---
    */
    event TransferGovernor(
        uint32 previousGovernorDomain,
        uint32 newGovernorDomain,
        address indexed previousGovernor,
        address indexed newGovernor
    );
    event ChangeRouter(
        uint32 indexed domain,
        bytes32 previousRouter,
        bytes32 newRouter
    );

    /*
    --- CONSTRUCTOR ---
    */
    constructor(address _usingOptics) {
        address _governor = msg.sender;

        uint32 _localDomain = localDomain();
        bool _isLocalDomain = true;

        _transferGovernor(_localDomain, _governor, _isLocalDomain);

        setUsingOptics(_usingOptics);
    }

    /*
    --- FUNCTION MODIFIERS ---
    */
    modifier onlyReplica() {
        require(usingOptics.isReplica(msg.sender), "!replica");
        _;
    }

    modifier typeAssert(bytes29 _view, GovernanceMessage.Types _t) {
        _view.assertType(uint40(_t));
        _;
    }

    modifier onlyGovernor() {
        require(msg.sender == governor, "Caller is not the governor");
        _;
    }

    modifier onlyGovernorRouter(uint32 _domain, bytes32 _address) {
        require(isGovernorRouter(_domain, _address), "!governorRouter");
        _;
    }

    /*
    --- DOMAIN/ADDRESS VALIDATION HELPERS  ---
    */
    function setUsingOptics(address _usingOptics) public onlyGovernor {
        usingOptics = UsingOptics(_usingOptics);
    }

    function isGovernorRouter(uint32 _domain, bytes32 _address)
        internal
        view
        returns (bool _isGovernorRouter)
    {
        _isGovernorRouter =
            _domain == governorDomain &&
            _address == routers[_domain];
    }

    function mustHaveRouter(uint32 _domain)
        internal
        view
        returns (bytes32 _router)
    {
        _router = routers[_domain];
        require(_router != bytes32(0), "!router");
    }

    function localDomain() internal view returns (uint32 _localDomain) {
        _localDomain = usingOptics.originDomain();
    }

    function isLocalDomain(uint32 _domain)
        internal
        view
        returns (bool _isLocalDomain)
    {
        _isLocalDomain = _domain == localDomain();
    }

    /*
    --- MESSAGE HANDLING ---
        for all non-Governor chains to handle messages
        sent from the Governor chain via Optics
        --
        Governor chain should never receive messages,
        because non-Governor chains are not able to send them
    */
    function handle(
        uint32 _origin,
        bytes32 _sender,
        bytes memory _message
    )
        external
        override
        onlyReplica
        onlyGovernorRouter(_origin, _sender)
        returns (bytes memory _ret)
    {
        bytes29 _msg = _message.ref(0);

        if (_msg.isValidCall()) {
            return handleCall(_msg.tryAsCall());
        } else if (_msg.isValidTransferGovernor()) {
            return handleTransferGovernor(_msg.tryAsTransferGovernor());
        } else if (_msg.isValidEnrollRouter()) {
            return handleEnrollRouter(_msg.tryAsEnrollRouter());
        }

        require(false, "!valid message type");
    }

    function handleCall(bytes29 _msg)
        internal
        typeAssert(_msg, GovernanceMessage.Types.Call)
        returns (bytes memory _ret)
    {
        GovernanceMessage.Call[] memory _calls = _msg.getCalls();
        for (uint256 i = 0; i < _calls.length; i++) {
            _dispatchCall(_calls[i]);
        }

        return hex"";
    }

    function handleTransferGovernor(bytes29 _msg)
        internal
        typeAssert(_msg, GovernanceMessage.Types.TransferGovernor)
        returns (bytes memory _ret)
    {
        uint32 _newDomain = _msg.domain();
        address _newGovernor = TypeCasts.bytes32ToAddress(_msg.governor());

        bool _isLocalDomain = isLocalDomain(_newDomain);

        _transferGovernor(_newDomain, _newGovernor, _isLocalDomain);

        return hex"";
    }

    function handleEnrollRouter(bytes29 _msg)
        internal
        typeAssert(_msg, GovernanceMessage.Types.EnrollRouter)
        returns (bytes memory _ret)
    {
        uint32 _domain = _msg.domain();
        bytes32 _router = _msg.router();

        _enrollRouter(_domain, _router);

        return hex"";
    }

    /*
    --- MESSAGE DISPATCHING ---
        for the Governor chain to send messages
        to other chains via Optics
        --
        functionality not accessible on non-Governor chains
        (governor is set to 0x0 on non-Governor chains)
    */

    function callLocal(GovernanceMessage.Call[] calldata calls)
        external
        onlyGovernor
    {
        for (uint256 i = 0; i < calls.length; i++) {
            _dispatchCall(calls[i]);
        }
    }

    function callRemote(
        uint32 _destination,
        GovernanceMessage.Call[] calldata calls
    ) external onlyGovernor {
        bytes32 _router = mustHaveRouter(_destination);
        bytes memory _msg = GovernanceMessage.formatCalls(calls);

        usingOptics.enqueueHome(_destination, _router, _msg);
    }

    function transferGovernor(uint32 _newDomain, address _newGovernor)
        external
        onlyGovernor
    {
        bool _isLocalDomain = isLocalDomain(_newDomain);

        _transferGovernor(_newDomain, _newGovernor, _isLocalDomain); // transfer the governor locally

        if (_isLocalDomain) {
            // if the governor domain is local, we only need to change the governor address locally
            // no need to message remote routers; they should already have the same domain set and governor = bytes32(0)
            return;
        }

        bytes memory transferGovernorMessage =
            GovernanceMessage.formatTransferGovernor(
                _newDomain,
                TypeCasts.addressToBytes32(_newGovernor)
            );

        _sendToAllRemoteRouters(transferGovernorMessage);
    }

    function enrollRouter(uint32 _domain, bytes32 _router)
        external
        onlyGovernor
    {
        _enrollRouter(_domain, _router); // enroll the router locally

        bytes memory enrollRouterMessage =
            GovernanceMessage.formatEnrollRouter(_domain, _router);

        _sendToAllRemoteRouters(enrollRouterMessage);
    }

    function _sendToAllRemoteRouters(bytes memory _msg) internal {
        for (uint256 i = 0; i < domains.length; i++) {
            if (domains[i] != uint32(0)) {
                usingOptics.enqueueHome(domains[i], routers[domains[i]], _msg);
            }
        }
    }

    /*
    --- ACTIONS IMPLEMENTATION ---
        implementations of local state changes
        performed when handling AND dispatching messages
    */

    function _dispatchCall(GovernanceMessage.Call memory _call)
        internal
        returns (bytes memory _ret)
    {
        address _toContract = TypeCasts.bytes32ToAddress(_call.to);

        bool _success;
        (_success, _ret) = _toContract.call(_call.data);

        require(_success, "call failed");
    }

    function _transferGovernor(
        uint32 _newDomain,
        address _newGovernor,
        bool _isLocalDomain
    ) internal {
        // require that the governor domain has a valid router
        if (!_isLocalDomain) {
            mustHaveRouter(_newDomain);
        }

        // Governor is 0x0 unless the governor is local
        address _governor = _isLocalDomain ? _newGovernor : address(0);

        emit TransferGovernor(governorDomain, _newDomain, governor, _governor);

        governorDomain = _newDomain;
        governor = _governor;
    }

    function _enrollRouter(uint32 _domain, bytes32 _newRouter) internal {
        bytes32 _previousRouter = routers[_domain];

        emit ChangeRouter(_domain, _previousRouter, _newRouter);

        if (_newRouter == bytes32(0)) {
            _removeDomain(_domain);
            return;
        }

        if (_previousRouter == bytes32(0)) {
            _addDomain(_domain);
        }

        routers[_domain] = _newRouter;
    }

    function _addDomain(uint32 _domain) internal {
        domains.push(_domain);
    }

    function _removeDomain(uint32 _domain) internal {
        delete routers[_domain];

        // find the index of the domain to remove & delete it from domains[]
        for (uint256 i = 0; i < domains.length; i++) {
            if (domains[i] == _domain) {
                delete domains[i];
                return;
            }
        }
    }

    /*
    --- EXTERNAL HELPER FOR CONTRACT SETUP ---
        convenience function so deployer can setup the router mapping for the contract locally
        before transferring governorship to the remote governor
    */

    function enrollRouterSetup(uint32 _domain, bytes32 _router)
        external
        onlyGovernor
    {
        _enrollRouter(_domain, _router); // enroll the router locally
    }
}<|MERGE_RESOLUTION|>--- conflicted
+++ resolved
@@ -15,11 +15,7 @@
 
 import {GovernanceMessage} from "./GovernanceMessage.sol";
 
-<<<<<<< HEAD
-contract GovernanceRouter is MessageRecipientI, UsingOptics {
-=======
-contract GovernanceRouter is OpticsHandlerI {
->>>>>>> a1040a04
+contract GovernanceRouter is MessageRecipientI {
     using TypedMemView for bytes;
     using TypedMemView for bytes29;
     using GovernanceMessage for bytes29;

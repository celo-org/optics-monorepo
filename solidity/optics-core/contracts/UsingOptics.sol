// SPDX-License-Identifier: MIT OR Apache-2.0
pragma solidity >=0.6.11;

import "./Home.sol";
import "./Replica.sol";

import "@openzeppelin/contracts/cryptography/ECDSA.sol";
import "@openzeppelin/contracts/access/Ownable.sol";
import "@summa-tx/memview-sol/contracts/TypedMemView.sol";

contract UsingOptics is Ownable {
<<<<<<< HEAD
    mapping(address => uint32) public replicas;
=======
    mapping(address => uint32) public replicaToDomain;
    mapping(uint32 => address) public domainToReplica;

>>>>>>> dc52d018
    Home public home;

    // watcher address => replica domain => has/doesn't have permission
    mapping(address => mapping(uint32 => bool)) watcherPermissions;

    event ReplicaEnrolled(uint32 indexed domain, address replica);

    event ReplicaUnenrolled(uint32 indexed domain, address replica);

    event WatcherPermissionSet(
        uint32 indexed domain,
        address watcher,
        bool access
    );

    // solhint-disable-next-line no-empty-blocks
    constructor() Ownable() {}

    function isOwner(address _owner) public view returns (bool) {
        return _owner == owner();
    }

    modifier onlyReplica() {
        require(isReplica(msg.sender), "!replica");
        _;
    }

    function unenrollReplica(
        uint32 _domain,
        address _updater,
        bytes memory _signature
    ) external {
        address _replica = domainToReplica[_domain];
        require(_replica != address(0), "!replica exists");
        require(Replica(_replica).updater() == _updater, "!current updater");

        address _watcher =
            recoverWatcherFromSig(_domain, _replica, _updater, _signature);
        require(watcherPermissions[_watcher][_domain], "!valid watcher");

        unenrollReplica(_replica);
    }

    function isReplica(address _replica) public view returns (bool) {
        return replicaToDomain[_replica] != 0;
    }

    function ownerEnrollReplica(address _replica, uint32 _domain)
        public
        onlyOwner
    {
        unenrollReplica(_replica);
        replicaToDomain[_replica] = _domain;
        domainToReplica[_domain] = _replica;

        emit ReplicaEnrolled(_domain, _replica);
    }

    function ownerUnenrollReplica(address _replica) public onlyOwner {
        unenrollReplica(_replica);
    }

    function setHome(address _home) public onlyOwner {
        home = Home(_home);
    }

    function setWatcherPermission(
        address _watcher,
        uint32 _domain,
        bool _access
    ) public onlyOwner {
        watcherPermissions[_watcher][_domain] = _access;
        emit WatcherPermissionSet(_domain, _watcher, _access);
    }

    function originDomain() public view returns (uint32) {
        return home.originDomain();
    }

    function enqueueHome(
        uint32 _destination,
        bytes32 _recipient,
        bytes memory _body
    ) public {
        home.enqueue(_destination, _recipient, _body);
    }

    function unenrollReplica(address _replica) internal {
        uint32 _currentDomain = replicaToDomain[_replica];
        domainToReplica[_currentDomain] = address(0);
        replicaToDomain[_replica] = 0;

        emit ReplicaUnenrolled(_currentDomain, _replica);
    }

    function recoverWatcherFromSig(
        uint32 _domain,
        address _replica,
        address _updater,
        bytes memory _signature
    ) internal view returns (address) {
        bytes32 _replicaDomainHash = Replica(_replica).domainHash();

        bytes32 _digest =
            keccak256(abi.encodePacked(_replicaDomainHash, _domain, _updater));
        _digest = ECDSA.toEthSignedMessageHash(_digest);
        return ECDSA.recover(_digest, _signature);
    }
}

library TypeCasts {
    using TypedMemView for bytes;
    using TypedMemView for bytes29;

    function coerceBytes32(string memory _s)
        internal
        pure
        returns (bytes32 _b)
    {
        _b = bytes(_s).ref(0).index(0, uint8(bytes(_s).length));
    }

    // treat it as a null-terminated string of max 32 bytes
    function coerceString(bytes32 _buf)
        internal
        pure
        returns (string memory _newStr)
    {
        uint8 _slen = 0;
        while (_slen < 32 && _buf[_slen] != 0) {
            _slen++;
        }

        // solhint-disable-next-line no-inline-assembly
        assembly {
            _newStr := mload(0x40)
            mstore(0x40, add(_newStr, 0x40)) // may end up with extra
            mstore(_newStr, _slen)
            mstore(add(_newStr, 0x20), _buf)
        }
    }

    // alignment preserving cast
    function addressToBytes32(address _addr) internal pure returns (bytes32) {
        return bytes32(uint256(uint160(_addr)));
    }

    // alignment preserving cast
    function bytes32ToAddress(bytes32 _buf) internal pure returns (address) {
        return address(uint160(uint256(_buf)));
    }
}<|MERGE_RESOLUTION|>--- conflicted
+++ resolved
@@ -9,13 +9,9 @@
 import "@summa-tx/memview-sol/contracts/TypedMemView.sol";
 
 contract UsingOptics is Ownable {
-<<<<<<< HEAD
-    mapping(address => uint32) public replicas;
-=======
     mapping(address => uint32) public replicaToDomain;
     mapping(uint32 => address) public domainToReplica;
 
->>>>>>> dc52d018
     Home public home;
 
     // watcher address => replica domain => has/doesn't have permission

--- conflicted
+++ resolved
@@ -71,11 +71,8 @@
             bytes32 next = queue.dequeue();
             if (next == _newRoot) break;
         }
-<<<<<<< HEAD
-=======
 
         current = _newRoot;
->>>>>>> 5c5f42c0
         emit Update(originSLIP44, _oldRoot, _newRoot, _signature);
     }
 
